package main

import (
	"fmt"
	"os"
	"path"
	"path/filepath"
	"strings"

	"github.com/bitrise-io/go-steputils/stepconf"
	"github.com/bitrise-io/go-steputils/tools"
	"github.com/bitrise-io/go-utils/errorutil"
	"github.com/bitrise-io/go-utils/log"
	"github.com/bitrise-io/go-utils/pathutil"
	"github.com/bitrise-io/go-utils/sliceutil"
	"github.com/bitrise-io/go-utils/stringutil"
	"github.com/bitrise-io/go-xcode/simulator"
	"github.com/bitrise-io/go-xcode/utility"
	"github.com/bitrise-io/go-xcode/xcodebuild"
	cache "github.com/bitrise-io/go-xcode/xcodecache"
	"github.com/bitrise-io/go-xcode/xcpretty"
	"github.com/bitrise-io/xcode-project/serialized"
	"github.com/bitrise-io/xcode-project/xcodeproj"
	"github.com/bitrise-io/xcode-project/xcscheme"
	"github.com/bitrise-io/xcode-project/xcworkspace"
	"github.com/bitrise-steplib/steps-xcode-archive/utils"
	"github.com/bitrise-steplib/steps-xcode-build-for-simulator/util"
	shellquote "github.com/kballard/go-shellquote"
)

const (
	minSupportedXcodeMajorVersion = 7
	iOSSimName                    = "iphonesimulator"
	tvOSSimName                   = "appletvsimulator"
	watchOSSimName                = "watchsimulator"
)

const (
	bitriseXcodeRawResultTextEnvKey = "BITRISE_XCODE_RAW_RESULT_TEXT_PATH"
)

// Config ...
type Config struct {
	ProjectPath               string `env:"project_path,required"`
	Scheme                    string `env:"scheme,required"`
	Configuration             string `env:"configuration"`
	ArtifactName              string `env:"artifact_name"`
	XcodebuildOptions         string `env:"xcodebuild_options"`
	Workdir                   string `env:"workdir"`
	OutputDir                 string `env:"output_dir,required"`
	IsCleanBuild              bool   `env:"is_clean_build,opt[yes,no]"`
	OutputTool                string `env:"output_tool,opt[xcpretty,xcodebuild]"`
	SimulatorDevice           string `env:"simulator_device,required"`
	SimulatorOsVersion        string `env:"simulator_os_version,required"`
	SimulatorPlatform         string `env:"simulator_platform,opt[iOS,tvOS]"`
	DisableIndexWhileBuilding bool   `env:"disable_index_while_building,opt[yes,no]"`
	CodeSigningAllowed        bool   `env:"code_signing_allowed,opt[yes,no]"`
	VerboseLog                bool   `env:"verbose_log,required"`
	CacheLevel                string `env:"cache_level,opt[none,swift_packages]"`
}

func main() {
	// Config
	var cfg Config
	if err := stepconf.Parse(&cfg); err != nil {
		failf("Issue with input: %s", err)
	}

	stepconf.Print(cfg)
	fmt.Println()

	log.SetEnableDebugLog(cfg.VerboseLog)

	// Determined configs
	log.Infof("Step determined configs:")

	// Detect Xcode major version
	xcodebuildVersion, err := utility.GetXcodeVersion()
	if err != nil {
		failf("Failed to determine xcode version, error: %s", err)
	}
	log.Printf("- xcodebuildVersion: %s (%s)", xcodebuildVersion.Version, xcodebuildVersion.BuildVersion)

	xcodeMajorVersion := xcodebuildVersion.MajorVersion
	if xcodeMajorVersion < minSupportedXcodeMajorVersion {
		failf("Invalid xcode major version (%d), should not be less then min supported: %d", xcodeMajorVersion, minSupportedXcodeMajorVersion)
	}

	outputTool := cfg.OutputTool
	{
		// Detect xcpretty version
		if outputTool == "xcpretty" {
			fmt.Println()
			log.Infof("Checking if output tool (xcpretty) is installed")

			installed, err := xcpretty.IsInstalled()
			if err != nil {
				log.Warnf("Failed to check if xcpretty is installed, error: %s", err)
				log.Printf("Switching to xcodebuild for output tool")
				outputTool = "xcodebuild"
			} else if !installed {
				log.Warnf(`xcpretty is not installed`)
				fmt.Println()
				log.Printf("Installing xcpretty")

				if cmds, err := xcpretty.Install(); err != nil {
					log.Warnf("Failed to create xcpretty install command: %s", err)
					log.Warnf("Switching to xcodebuild for output tool")
					outputTool = "xcodebuild"
				} else {
					for _, cmd := range cmds {
						if out, err := cmd.RunAndReturnTrimmedCombinedOutput(); err != nil {
							if errorutil.IsExitStatusError(err) {
								log.Warnf("%s failed: %s", out)
							} else {
								log.Warnf("%s failed: %s", err)
							}
							log.Warnf("Switching to xcodebuild for output tool")
							outputTool = "xcodebuild"
						}
					}
				}
			}
		}

		if outputTool == "xcpretty" {
			xcprettyVersion, err := xcpretty.Version()
			if err != nil {
				log.Warnf("Failed to determine xcpretty version, error: %s", err)
				log.Printf("Switching to xcodebuild for output tool")
				outputTool = "xcodebuild"
			}
			log.Printf("- xcprettyVersion: %s", xcprettyVersion.String())
		}
	}

	// ABS out dir pth
	absOutputDir, err := pathutil.AbsPath(cfg.OutputDir)
	if err != nil {
		failf("Failed to expand OutputDir (%s), error: %s", cfg.OutputDir, err)
	}

	if exist, err := pathutil.IsPathExists(absOutputDir); err != nil {
		failf("Failed to check if OutputDir exist, error: %s", err)
	} else if !exist {
		if err := os.MkdirAll(absOutputDir, 0777); err != nil {
			failf("Failed to create OutputDir (%s), error: %s", absOutputDir, err)
		}
	}

	// Output files
	rawXcodebuildOutputLogPath := filepath.Join(absOutputDir, "raw-xcodebuild-output.log")

	//
	// Cleanup
	{
		filesToCleanup := []string{
			rawXcodebuildOutputLogPath,
		}

		for _, pth := range filesToCleanup {
			if err := os.RemoveAll(pth); err != nil {
				failf("Failed to remove path (%s), error: %s", pth, err)
			}

		}
	}

	//
	// Get simulator info from the provided OS, platform and device
	var simulatorID string
	{
		fmt.Println()
		log.Infof("Simulator info")

		// Simulator Destination
		simulatorID, err = simulatorDestinationID(cfg.SimulatorOsVersion, cfg.SimulatorPlatform, cfg.SimulatorDevice)
		if err != nil {
			failf("Failed to find simulator, error: %s", err)
		}
	}

	absProjectPath, err := filepath.Abs(cfg.ProjectPath)
	if err != nil {
		failf("Failed to get absolute project path: %s", err)
	}

	//
	// Read the Scheme
	var scheme *xcscheme.Scheme
	var schemeContainerDir string
	var conf string
	{
		scheme, schemeContainerDir, err = readScheme(absProjectPath, cfg.Scheme)

		if err != nil {
			failf("Failed to read schema: %s", err)
		}

		if cfg.Configuration != "" {
			conf = cfg.Configuration
		} else {
			conf = scheme.ArchiveAction.BuildConfiguration
		}
	}

	//
	// Create the app with Xcode Command Line tools
	{
		fmt.Println()
		log.Infof("Running build")

		var isWorkspace bool
		if xcworkspace.IsWorkspace(absProjectPath) {
			isWorkspace = true
		} else if !xcodeproj.IsXcodeProj(absProjectPath) {
			failf("Project file extension should be .xcodeproj or .xcworkspace, but got: %s", filepath.Ext(absProjectPath))
		}

		// Build for simulator command
		xcodeBuildCmd := xcodebuild.NewCommandBuilder(absProjectPath, isWorkspace, xcodebuild.BuildAction)
		xcodeBuildCmd.SetScheme(cfg.Scheme)
		xcodeBuildCmd.SetConfiguration(conf)

		// Disable the code signing for simulator build
		xcodeBuildCmd.SetDisableCodesign(!cfg.CodeSigningAllowed)

		// Set simulator destination and disable code signing for the build
		xcodeBuildCmd.SetDestination("id=" + simulatorID)

		var customBuildActions []string

		// Clean build
		if cfg.IsCleanBuild {
			customBuildActions = append(customBuildActions, "clean")
		}

		// Disable indexing while building
		if cfg.DisableIndexWhileBuilding {
			customBuildActions = append(customBuildActions, "COMPILER_INDEX_STORE_ENABLE=NO")
		}

		xcodeBuildCmd.SetCustomBuildAction(customBuildActions...)

		// XcodeBuild Options
		if cfg.XcodebuildOptions != "" {
			options, err := shellquote.Split(cfg.XcodebuildOptions)
			if err != nil {
				failf("Failed to shell split XcodebuildOptions (%s), error: %s", cfg.XcodebuildOptions)
			}
			xcodeBuildCmd.SetCustomOptions(options)
		}

<<<<<<< HEAD
		// Disable indexing while building
		xcodeBuildCmd.SetDisableIndexWhileBuilding(cfg.DisableIndexWhileBuilding)

=======
>>>>>>> d57fd626
		var swiftPackagesPath string
		if xcodeMajorVersion >= 11 {
			var err error
			if swiftPackagesPath, err = cache.SwiftPackagesPath(absProjectPath); err != nil {
				failf("Failed to get Swift Packages path, error: %s", err)
			}
		}

		rawXcodeBuildOut, err := runCommandWithRetry(xcodeBuildCmd, outputTool == "xcpretty", swiftPackagesPath)
		if err != nil {
			if outputTool == "xcpretty" {
				log.Errorf("\nLast lines of the Xcode's build log:")
				fmt.Println(stringutil.LastNLines(rawXcodeBuildOut, 10))

				if err := utils.ExportOutputFileContent(rawXcodeBuildOut, rawXcodebuildOutputLogPath, bitriseXcodeRawResultTextEnvKey); err != nil {
					log.Warnf("Failed to export %s, error: %s", bitriseXcodeRawResultTextEnvKey, err)
				} else {
					log.Warnf(`You can find the last couple of lines of Xcode's build log above, but the full log is also available in the raw-xcodebuild-output.log
The log file is stored in $BITRISE_DEPLOY_DIR, and its full path is available in the $BITRISE_XCODE_RAW_RESULT_TEXT_PATH environment variable
(value: %s)`, rawXcodebuildOutputLogPath)
				}
			}
			failf("Build failed, error: %s", err)
		}
	}

	//
	// Export artifacts
	var exportedArtifacts []string
	{
		fmt.Println()
		log.Infof("Copy artifacts from Derived Data to %s", absOutputDir)

		proj, err := findBuiltProject(scheme, schemeContainerDir, conf)
		if err != nil {
			failf("Failed to open xcproj - (%s), error:", absProjectPath, err)
		}

		customOptions, err := shellquote.Split(cfg.XcodebuildOptions)
		if err != nil {
			failf("Failed to shell split XcodebuildOptions (%s), error: %s", cfg.XcodebuildOptions)
		}

		// Get the simulator name
		{
			simulatorName := iOSSimName
			if cfg.SimulatorPlatform == "tvOS" {
				simulatorName = tvOSSimName
			}

			customOptions = append(customOptions, "-sdk")
			customOptions = append(customOptions, simulatorName)
		}

		schemeBuildDir, err := buildTargetDirForScheme(proj, absProjectPath, cfg.Scheme, conf, customOptions...)
		if err != nil {
			failf("Failed to get scheme (%s) build target dir, error: %s", err)
		}

		log.Debugf("Scheme build dir: %s", schemeBuildDir)

		// Export the artifact from the build dir to the output_dir
		if exportedArtifacts, err = exportArtifacts(proj, cfg.Scheme, schemeBuildDir, conf, cfg.SimulatorPlatform, absOutputDir); err != nil {
			failf("Failed to export the artifacts, error: %s", err)
		}
	}

	//
	// Export output
	fmt.Println()
	log.Infof("Exporting outputs")
	if len(exportedArtifacts) == 0 {
		log.Warnf("No exportable artifact have found.")
	} else {
		mainTargetAppPath, pathMap, err := exportOutput(exportedArtifacts)
		if err != nil {
			failf("Failed to export outputs (BITRISE_APP_DIR_PATH & BITRISE_APP_DIR_PATH_LIST), error: %s", err)
		}

		log.Donef("BITRISE_APP_DIR_PATH -> %s", mainTargetAppPath)
		log.Donef("BITRISE_APP_DIR_PATH_LIST -> %s", pathMap)

		fmt.Println()
		log.Donef("You can find the exported artifacts in: %s", absOutputDir)
	}

	// Cache swift PM
	if xcodeMajorVersion >= 11 && cfg.CacheLevel == "swift_packages" {
		if err := cache.CollectSwiftPackages(absProjectPath); err != nil {
			log.Warnf("Failed to mark swift packages for caching, error: %s", err)
		}
	}
}

func exportOutput(artifacts []string) (string, string, error) {
	if err := tools.ExportEnvironmentWithEnvman("BITRISE_APP_DIR_PATH", artifacts[0]); err != nil {
		return "", "", err
	}

	pathMap := strings.Join(artifacts, "|")
	pathMap = strings.Trim(pathMap, "|")
	if err := tools.ExportEnvironmentWithEnvman("BITRISE_APP_DIR_PATH_LIST", pathMap); err != nil {
		return "", "", err
	}
	return artifacts[0], pathMap, nil
}

func readScheme(pth, schemeName string) (*xcscheme.Scheme, string, error) {
	var scheme *xcscheme.Scheme
	var schemeContainerDir string

	if xcodeproj.IsXcodeProj(pth) {
		project, err := xcodeproj.Open(pth)
		if err != nil {
			return nil, "", err
		}

		scheme, _, err = project.Scheme(schemeName)
		if err != nil {
			return nil, "", fmt.Errorf("failed to get scheme (%s) from project (%s), error: %s", schemeName, pth, err)
		}
		schemeContainerDir = filepath.Dir(pth)
	} else if xcworkspace.IsWorkspace(pth) {
		workspace, err := xcworkspace.Open(pth)
		if err != nil {
			return nil, "", err
		}

		var containerProject string
		scheme, containerProject, err = workspace.Scheme(schemeName)

		if err != nil {
			return nil, "", fmt.Errorf("no scheme found with name: %s in workspace: %s, error: %s", schemeName, pth, err)
		}
		schemeContainerDir = filepath.Dir(containerProject)
	} else {
		return nil, "", fmt.Errorf("unknown project extension: %s", filepath.Ext(pth))
	}
	return scheme, schemeContainerDir, nil
}

// findBuiltProject returns the Xcode project which will be built for the provided scheme
func findBuiltProject(scheme *xcscheme.Scheme, schemeContainerDir, configurationName string) (xcodeproj.XcodeProj, error) {
	if configurationName == "" {
		configurationName = scheme.ArchiveAction.BuildConfiguration
	}

	if configurationName == "" {
		return xcodeproj.XcodeProj{}, fmt.Errorf("no configuration provided nor default defined for the scheme's (%s) archive action", scheme.Name)
	}

	var archiveEntry xcscheme.BuildActionEntry
	for _, entry := range scheme.BuildAction.BuildActionEntries {
		if entry.BuildForArchiving != "YES" || !entry.BuildableReference.IsAppReference() {
			continue
		}
		archiveEntry = entry
		break
	}

	if archiveEntry.BuildableReference.BlueprintIdentifier == "" {
		return xcodeproj.XcodeProj{}, fmt.Errorf("archivable entry not found")
	}

	projectPth, err := archiveEntry.BuildableReference.ReferencedContainerAbsPath(schemeContainerDir)
	if err != nil {
		return xcodeproj.XcodeProj{}, err
	}

	project, err := xcodeproj.Open(projectPth)
	if err != nil {
		return xcodeproj.XcodeProj{}, err
	}

	return project, nil
}

// buildTargetDirForScheme returns the TARGET_BUILD_DIR for the provided scheme
func buildTargetDirForScheme(proj xcodeproj.XcodeProj, projectPath, scheme, configuration string, customOptions ...string) (string, error) {
	// Fetch project's main target from .xcodeproject
	var buildSettings serialized.Object
	if xcodeproj.IsXcodeProj(projectPath) {
		mainTarget, err := mainTargetOfScheme(proj, scheme)
		if err != nil {
			return "", fmt.Errorf("failed to fetch project's targets, error: %s", err)
		}

		buildSettings, err = proj.TargetBuildSettings(mainTarget.Name, configuration, customOptions...)
		if err != nil {
			return "", fmt.Errorf("failed to parse project (%s) build settings, error: %s", projectPath, err)
		}
	} else if xcworkspace.IsWorkspace(projectPath) {
		workspace, err := xcworkspace.Open(projectPath)
		if err != nil {
			return "", fmt.Errorf("Failed to open xcworkspace (%s), error: %s", projectPath, err)
		}

		buildSettings, err = workspace.SchemeBuildSettings(scheme, configuration, customOptions...)
		if err != nil {
			return "", fmt.Errorf("failed to parse workspace (%s) build settings, error: %s", projectPath, err)
		}
	} else {
		return "", fmt.Errorf("project file extension should be .xcodeproj or .xcworkspace, but got: %s", filepath.Ext(projectPath))

	}

	schemeBuildDir, err := buildSettings.String("TARGET_BUILD_DIR")

	if err != nil {
		return "", fmt.Errorf("failed to parse build settings, error: %s", err)
	}

	return schemeBuildDir, nil
}

func wrapperNameForScheme(proj xcodeproj.XcodeProj, projectPath, scheme, configuration string, customOptions ...string) (string, error) {
	// Fetch project's main target from .xcodeproject
	var buildSettings serialized.Object
	if xcodeproj.IsXcodeProj(projectPath) {
		mainTarget, err := mainTargetOfScheme(proj, scheme)
		if err != nil {
			return "", fmt.Errorf("failed to fetch project's targets, error: %s", err)
		}

		buildSettings, err = proj.TargetBuildSettings(mainTarget.Name, configuration, customOptions...)
		if err != nil {
			return "", fmt.Errorf("failed to parse project (%s) build settings, error: %s", projectPath, err)
		}
	} else if xcworkspace.IsWorkspace(projectPath) {
		workspace, err := xcworkspace.Open(projectPath)
		if err != nil {
			return "", fmt.Errorf("Failed to open xcworkspace (%s), error: %s", projectPath, err)
		}

		buildSettings, err = workspace.SchemeBuildSettings(scheme, configuration, customOptions...)
		if err != nil {
			return "", fmt.Errorf("failed to parse workspace (%s) build settings, error: %s", projectPath, err)
		}
	} else {
		return "", fmt.Errorf("project file extension should be .xcodeproj or .xcworkspace, but got: %s", filepath.Ext(projectPath))

	}

	wrapperName, err := buildSettings.String("WRAPPER_NAME")

	if err != nil {
		return "", fmt.Errorf("failed to parse build settings, error: %s", err)
	}

	return wrapperName, nil
}

// exportArtifacts exports the main target and it's .app dependencies.
func exportArtifacts(proj xcodeproj.XcodeProj, scheme string, schemeBuildDir string, configuration, simulatorPlatform, deployDir string, customOptions ...string) ([]string, error) {
	var exportedArtifacts []string
	splitSchemeDir := strings.Split(schemeBuildDir, "Build/")
	var schemeDir string

	// Split the scheme's TARGET_BUILD_DIR by the BUILD dir. This path will be the base path for the targets's TARGET_BUILD_DIR
	//
	// xcodebuild -showBuildSettings will produce different outputs if you call it with a -workspace & -scheme or if you call it with a -project & -target.
	// We need to call xcodebuild -showBuildSettings for all of the project targets to find the build artifacts (iOS, watchOS etc...)
	if len(splitSchemeDir) != 2 {
		log.Debugf("failed to parse scheme's build target dir: %s. Using the original build dir (%s)\n", schemeBuildDir, schemeBuildDir)
		schemeDir = schemeBuildDir
	} else {
		schemeDir = filepath.Join(splitSchemeDir[0], "Build")
	}

	mainTarget, err := mainTargetOfScheme(proj, scheme)
	if err != nil {
		return nil, fmt.Errorf("failed to fetch project's targets, error: %s", err)
	}

	targets := append([]xcodeproj.Target{mainTarget}, mainTarget.DependentExecutableProductTargets(false)...)

	for _, target := range targets {
		log.Donef(target.Name + "...")

		// Is the target an application? -> If not skip the export
		if !strings.HasSuffix(target.ProductReference.Path, ".app") {
			log.Printf("Target (%s) is not an .app - SKIP", target.Name)
			continue
		}

		//
		// Find out the sdk for the target
		simulatorName := iOSSimName
		if simulatorPlatform == "tvOS" {
			simulatorName = tvOSSimName
		}
		{

			settings, err := proj.TargetBuildSettings(target.Name, configuration)
			if err != nil {
				log.Debugf("Failed to fetch project settings (%s), error: %s", proj.Path, err)
			}

			sdkRoot, err := settings.String("SDKROOT")
			if err != nil {
				log.Debugf("No SDKROOT config found for (%s) target", target.Name)
			}

			log.Debugf("sdkRoot: %s", sdkRoot)

			if strings.Contains(sdkRoot, "WatchOS.platform") {
				simulatorName = watchOSSimName
			}
		}

		//
		// Find the TARGET_BUILD_DIR for the target
		options := []string{"-sdk", simulatorName}
		var targetDir string
		{
			if sliceutil.IsStringInSlice("-sdk", customOptions) {
				options = customOptions
			} else {
				options = append(options, customOptions...)
			}

			buildSettings, err := proj.TargetBuildSettings(target.Name, configuration, options...)
			if err != nil {
				return nil, fmt.Errorf("failed to get project build settings, error: %s", err)
			}

			buildDir, err := buildSettings.String("TARGET_BUILD_DIR")
			if err != nil {
				return nil, fmt.Errorf("failed to get build target dir for target (%s), error: %s", target.Name, err)
			}

			log.Debugf("Target (%s) TARGET_BUILD_DIR: %s", target.Name, buildDir)

			// Split the target's TARGET_BUILD_DIR by the BUILD dir. This path will be joined to the `schemeBuildDir`
			//
			// xcodebuild -showBuildSettings will produce different outputs if you call it with a -workspace & -scheme or if you call it with a -project & -target.
			// We need to call xcodebuild -showBuildSettings for all of the project targets to find the build artifacts (iOS, watchOS etc...)
			splitTargetDir := strings.Split(buildDir, "Build/")
			if len(splitTargetDir) != 2 {
				log.Debugf("failed to parse build target dir (%s) for target: %s. Using the original build dir (%s)\n", buildDir, target.Name, buildDir)
				targetDir = buildDir
			} else {
				targetDir = splitTargetDir[1]
			}
		}

		//
		// Copy - export
		{

			// Search for the generated build artifact in the next dirs:
			// Parent dir (main target's build dir by the provided scheme) + current target's build dir (This is a default for a nativ iOS project)
			// current target's build dir (If the project settings uses a custom TARGET_BUILD_DIR env)
			// .xcodeproj's directory + current target's build dir (If the project settings uses a custom TARGET_BUILD_DIR env & the project is not in the root dir)
			sourceDirs := []string{filepath.Join(schemeDir, targetDir), schemeDir, filepath.Join(path.Dir(proj.Path), schemeDir)}
			destination := filepath.Join(deployDir, target.ProductReference.Path)

			// Search for the generated build artifact
			var exported bool
			for _, sourceDir := range sourceDirs {
				source := filepath.Join(sourceDir, target.ProductReference.Path)
				log.Debugf("searching for the generated app in %s", source)

				if exists, err := pathutil.IsPathExists(source); err != nil {
					log.Debugf("failed to check if the path exists: (%s), error: ", source, err)
					continue

				} else if !exists {
					log.Debugf("path not exists: %s", source)
					// Also check to see if a path exists with the target name
					wrapperName, err := wrapperNameForScheme(proj, proj.Path, scheme, configuration, customOptions...)
					if err != nil {
						failf("Failed to get scheme (%s) build target dir, error: %s", err)
					}
					source = filepath.Join(sourceDir, wrapperName)

					if exists, err := pathutil.IsPathExists(source); err != nil {
						log.Debugf("failed to check if the path exists: (%s), error: ", source, err)
						continue
					} else if !exists {
						log.Debugf("2nd path does not exist: %s", source)
						continue
					}
				}

				// Copy the build artifact
				cmd := util.CopyDir(source, destination)
				cmd.SetStdout(os.Stdout)
				cmd.SetStderr(os.Stderr)
				log.Debugf("$ " + cmd.PrintableCommandArgs())
				if err := cmd.Run(); err != nil {
					log.Debugf("failed to copy the generated app from (%s) to the Deploy dir\n", source)
					continue
				}

				exported = true
				break
			}

			if exported {
				exportedArtifacts = append(exportedArtifacts, destination)
				log.Debugf("Success\n")
			} else {
				return nil, fmt.Errorf("failed to copy the generated app to the Deploy dir")
			}
		}
	}

	return exportedArtifacts, nil
}

// mainTargetOfScheme return the main target
func mainTargetOfScheme(proj xcodeproj.XcodeProj, scheme string) (xcodeproj.Target, error) {
	projTargets := proj.Proj.Targets
	sch, _, err := proj.Scheme(scheme)
	if err != nil {
		return xcodeproj.Target{}, fmt.Errorf("failed to get scheme (%s) from project (%s), error: %s", scheme, proj.Path, err)
	}

	var blueIdent string
	for _, entry := range sch.BuildAction.BuildActionEntries {
		if entry.BuildableReference.IsAppReference() {
			blueIdent = entry.BuildableReference.BlueprintIdentifier
			break
		}
	}

	// Search for the main target
	for _, t := range projTargets {
		if t.ID == blueIdent {
			return t, nil

		}
	}
	return xcodeproj.Target{}, fmt.Errorf("failed to find the project's main target for scheme (%s)", scheme)
}

// simulatorDestinationID return the simulator's ID for the selected device version.
func simulatorDestinationID(simulatorOsVersion, simulatorPlatform, simulatorDevice string) (string, error) {
	var simulatorID string

	if simulatorOsVersion == "latest" {
		info, _, err := simulator.GetLatestSimulatorInfoAndVersion(simulatorPlatform, simulatorDevice)
		if err != nil {
			return "", fmt.Errorf("failed to get latest simulator info - error: %s", err)
		}

		simulatorID = info.ID
		log.Printf("Latest simulator for %s = %s", simulatorDevice, simulatorID)
	} else {
		info, err := simulator.GetSimulatorInfo((simulatorPlatform + " " + simulatorOsVersion), simulatorDevice)
		if err != nil {
			return "", fmt.Errorf("failed to get simulator info (%s-%s) - error: %s", (simulatorPlatform + simulatorOsVersion), simulatorDevice, err)
		}

		simulatorID = info.ID
		log.Printf("Simulator for %s %s = %s", simulatorDevice, simulatorOsVersion, simulatorID)
	}
	return simulatorID, nil
}

func failf(format string, v ...interface{}) {
	log.Errorf(format, v...)
	os.Exit(1)
}<|MERGE_RESOLUTION|>--- conflicted
+++ resolved
@@ -251,12 +251,6 @@
 			xcodeBuildCmd.SetCustomOptions(options)
 		}
 
-<<<<<<< HEAD
-		// Disable indexing while building
-		xcodeBuildCmd.SetDisableIndexWhileBuilding(cfg.DisableIndexWhileBuilding)
-
-=======
->>>>>>> d57fd626
 		var swiftPackagesPath string
 		if xcodeMajorVersion >= 11 {
 			var err error
